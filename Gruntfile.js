/*jshint multistr:true, devel:true*/
/*global module:false*/

module.exports = function(grunt) {

  var pkg = grunt.file.readJSON('package.json');
  var year = new Date().getFullYear()
  var banner = '\
/*\n\
 * SIP version ' + pkg.version + '\n\
 * Copyright (c) 2014-' + year + ' Junction Networks, Inc <http://www.onsip.com>\n\
 * Homepage: http://sipjs.com\n\
 * License: http://sipjs.com/license/\n\
 *\n\
 *\n\
 * ~~~SIP.js contains substantial portions of JsSIP under the following license~~~\n\
 * Homepage: http://jssip.net\n\
 * Copyright (c) 2012-2013 José Luis Millán - Versatica <http://www.versatica.com> \n\
 *\n\
 * Permission is hereby granted, free of charge, to any person obtaining\n\
 * a copy of this software and associated documentation files (the\n\
 * "Software"), to deal in the Software without restriction, including\n\
 * without limitation the rights to use, copy, modify, merge, publish,\n\
 * distribute, sublicense, and/or sell copies of the Software, and to\n\
 * permit persons to whom the Software is furnished to do so, subject to\n\
 * the following conditions:\n\
 *\n\
 * The above copyright notice and this permission notice shall be\n\
 * included in all copies or substantial portions of the Software.\n\
 *\n\
 * THE SOFTWARE IS PROVIDED "AS IS", WITHOUT WARRANTY OF ANY KIND,\n\
 * EXPRESS OR IMPLIED, INCLUDING BUT NOT LIMITED TO THE WARRANTIES OF\n\
 * MERCHANTABILITY, FITNESS FOR A PARTICULAR PURPOSE AND\n\
 * NONINFRINGEMENT. IN NO EVENT SHALL THE AUTHORS OR COPYRIGHT HOLDERS BE\n\
 * LIABLE FOR ANY CLAIM, DAMAGES OR OTHER LIABILITY, WHETHER IN AN ACTION\n\
 * OF CONTRACT, TORT OR OTHERWISE, ARISING FROM, OUT OF OR IN CONNECTION\n\
 * WITH THE SOFTWARE OR THE USE OR OTHER DEALINGS IN THE SOFTWARE.\n\
 *\n\
 * ~~~ end JsSIP license ~~~\n\
 */\n\n\n';

  // Project configuration.
  grunt.initConfig({
    pkg: pkg,
    name: pkg.name.replace(/\.js$/, ''),
    meta: {
      banner: banner
    },
    browserify: {
      devel: {
        src: pkg.main,
        dest: 'dist/<%= name %>-<%= pkg.version %>.js'
      },
      options: {
        bundleOptions: {
          standalone: 'SIP'
        },
        postBundleCB: function (err, src, next) {
          // prepend the banner
          next(err, banner + src);
        }
      }
    },
    copy: {
      min: {
        src: 'dist/<%= name %>-<%= pkg.version %>.min.js',
        dest: 'dist/<%= name %>.min.js'
      },
      dist: {
        src: 'dist/<%= name %>-<%= pkg.version %>.js',
        dest: 'dist/<%= name %>.js'
      }
    },
    jshint: {
      src: ['src/**/*.js', "!src/polyfills/**/*.js", "!src/Grammar/dist/Grammar.js"],
      options: {
        jshintrc: true
      }
    },
    uglify: {
      devel: {
        files: {
          'dist/<%= name %>-<%= pkg.version %>.min.js': ['dist/<%= name %>-<%= pkg.version %>.js']
        }
      },
      options: {
        beautify : {
          ascii_only : true
        },
        banner: '<%= meta.banner %>'
      }
    },
    jasmine: {
      components: {
        src: [
        'dist/<%= name %>-<%= pkg.version %>.js'
        ],
        options: {
          specs: 'test/spec/*.js',
          keepRunner : true,
          vendor: 'test/polyfills/*.js',
          helpers: 'test/helpers/*.js'
        }
      }
    },
    peg: {
      grammar: {
        src: 'src/Grammar/src/Grammar.pegjs',
        dest: 'src/Grammar/dist/Grammar.js',
<<<<<<< HEAD
        options: {
          optimize: 'size',
          allowedStartRules: [
             'Contact',
             'Name_Addr_Header',
             'Record_Route',
             'Request_Response',
             'SIP_URI',
             'Subscription_State',
             'Via',
             'absoluteURI',
             'Call_ID',
             'Content_Disposition',
             'Content_Length',
             'Content_Type',
             'CSeq',
             'displayName',
             'Event',
             'From',
             'host',
             'Max_Forwards',
             'Proxy_Authenticate',
             'quoted_string',
             'Refer_To',
             'stun_URI',
             'To',
             'turn_URI',
             'uuid',
             'WWW_Authenticate',
             'challenge'
          ]
        }
=======
        options: require('./src/Grammar/peg.json')
>>>>>>> 50c119b4
      }
    },
    trimtrailingspaces: {
      main: {
        src: "src/**/*.js",
        options: {
          filter: 'isFile',
          encoding: 'utf8',
          failIfTrimmed: true
        }
      }
    }
  });


  // Load Grunt plugins.
  grunt.loadNpmTasks('grunt-browserify');
  grunt.loadNpmTasks('grunt-contrib-copy');
  grunt.loadNpmTasks('grunt-contrib-uglify');
  grunt.loadNpmTasks('grunt-contrib-jshint');
  grunt.loadNpmTasks('grunt-contrib-jasmine');
  grunt.loadNpmTasks('grunt-peg');
  grunt.loadNpmTasks('grunt-trimtrailingspaces');

  grunt.registerTask('grammar', ['peg']);

  // Task for building sip-devel.js (uncompressed), sip-X.Y.Z.js (uncompressed)
  // and sip-X.Y.Z.min.js (minified).
  // Both sip-devel.js and sip-X.Y.Z.js are the same file with different name.
  grunt.registerTask('build', ['trimtrailingspaces:main', 'devel', 'uglify', 'copy']);

  // Task for building sip-devel.js (uncompressed).
  grunt.registerTask('devel', ['jshint', 'quick']);

  grunt.registerTask('quick', ['grammar', 'browserify']);

  // Test tasks.
  grunt.registerTask('test',['jasmine']);

  // Travis CI task.
  // Doc: http://manuel.manuelles.nl/blog/2012/06/22/integrate-travis-ci-into-grunt/
  grunt.registerTask('travis', ['devel', 'test']);

  // Default task is an alias for 'build'.
  // I know this is annoying... but you could always do grunt build. This encourages better code testing! --Eric Green
  grunt.registerTask('default', ['build','test']);

};<|MERGE_RESOLUTION|>--- conflicted
+++ resolved
@@ -107,42 +107,7 @@
       grammar: {
         src: 'src/Grammar/src/Grammar.pegjs',
         dest: 'src/Grammar/dist/Grammar.js',
-<<<<<<< HEAD
-        options: {
-          optimize: 'size',
-          allowedStartRules: [
-             'Contact',
-             'Name_Addr_Header',
-             'Record_Route',
-             'Request_Response',
-             'SIP_URI',
-             'Subscription_State',
-             'Via',
-             'absoluteURI',
-             'Call_ID',
-             'Content_Disposition',
-             'Content_Length',
-             'Content_Type',
-             'CSeq',
-             'displayName',
-             'Event',
-             'From',
-             'host',
-             'Max_Forwards',
-             'Proxy_Authenticate',
-             'quoted_string',
-             'Refer_To',
-             'stun_URI',
-             'To',
-             'turn_URI',
-             'uuid',
-             'WWW_Authenticate',
-             'challenge'
-          ]
-        }
-=======
         options: require('./src/Grammar/peg.json')
->>>>>>> 50c119b4
       }
     },
     trimtrailingspaces: {
